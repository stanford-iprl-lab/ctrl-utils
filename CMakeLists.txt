--- conflicted
+++ resolved
@@ -18,25 +18,7 @@
 project(ctrl_utils VERSION 1.2.0 LANGUAGES CXX)
 
 # Define options
-<<<<<<< HEAD
-option(BUILD_CPP_REDIS "Build cpp_redis" ON)
-option(BUILD_EIGEN "Build Eigen" ON)
-option(BUILD_OPENCV "Build OpenCV" OFF)
-option(BUILD_NLOHMANN_JSON "Build nlohmann_json" ON)
-option(BUILD_PYBIND11 "Build pybind11" ON)
-option(BUILD_YAML_CPP "Build yaml-cpp" ON)
-option(BUILD_PYTHON "Build Python library" ON)
-option(BUILD_CATCH2 "Build Catch2" ON)
-=======
-option(CTRL_UTILS_BUILD_CPP_REDIS "Build cpp_redis" ON)
-option(CTRL_UTILS_BUILD_EIGEN "Build Eigen" ON)
-option(CTRL_UTILS_BUILD_OPENCV "Build OpenCV" OFF)
-option(CTRL_UTILS_BUILD_NLOHMANN_JSON "Build nlohmann_json" ON)
-option(CTRL_UTILS_BUILD_PYBIND11 "Build pybind11" ON)
-option(CTRL_UTILS_BUILD_YAML_CPP "Build yaml-cpp" ON)
-option(CTRL_UTILS_BUILD_PYBIND11 "Build Python library" ON)
-option(CTRL_UTILS_BUILD_CATCH2 "Build Catch2" ON)
->>>>>>> 70035a7d
+option(CTRL_UTILS_BUILD_PYTHON "Build Python library" OFF)
 
 # Set CMake flags
 set(CMAKE_CXX_STANDARD 14)
@@ -61,190 +43,7 @@
 add_library(${CTRL_UTILS_LIB}::${CTRL_UTILS_LIB} ALIAS ${CTRL_UTILS_LIB})
 
 # Find dependencies
-# list(INSERT CMAKE_MODULE_PATH 0 ${CMAKE_BINARY_DIR} ${LIB_CMAKE_DIR})
-
 include(${LIB_CMAKE_DIR}/include_package.cmake)
-# if(CTRL_UTILS_BUILD_CPP_REDIS)
-#     add_subdirectory(${PROJECT_SOURCE_DIR}/external/cpp_redis)
-# endif()
-# if(CTRL_UTILS_BUILD_EIGEN)
-#     add_subdirectory(${PROJECT_SOURCE_DIR}/external/Eigen3)
-# endif()
-# if(CTRL_UTILS_BUILD_NLOHMANN_JSON)
-#     add_subdirectory(${PROJECT_SOURCE_DIR}/external/nlohmann_json)
-# endif()
-# if(CTRL_UTILS_BUILD_YAML_CPP)
-#     add_subdirectory(${PROJECT_SOURCE_DIR}/external/yaml-cpp)
-# endif()
-# if(CTRL_UTILS_BUILD_PYBIND11)
-#     add_subdirectory(${PROJECT_SOURCE_DIR}/external/pybind11)
-# endif()
-# if(CTRL_UTILS_BUILD_CATCH2)
-#     add_subdirectory(${PROJECT_SOURCE_DIR}/external/Catch2)
-# endif()
-# add_subdirectory(${PROJECT_SOURCE_DIR}/external/OpenCV)
-# target_link_libraries(${CTRL_UTILS_LIB} INTERFACE
-#     cpp_redis::cpp_redis)
-    # Eigen3::Eigen)
-    # nlohmann_json::nlohmann_json
-    # yaml-cpp::yaml-cpp)
-# add_dependencies(ctrl_utilscpp_redis::cpp_redis)
-
-
-    # Catch2::Catch2)
-    # pybind11::pybind11)
-# include_package(cpp_redis 4.3.1)
-# include_package(Eigen3 3.3.7)
-# include_package(nlohmann_json 3.6.1)
-# include_package(pybind11 2.3.0)
-# include_package(yaml-cpp 0.6.3)
-# include_package(Catch2 2.11.3)
-
-<<<<<<< HEAD
-if(BUILD_PYBIND11)
-    find_package(pybind11 2.5.0 QUIET)
-    if(NOT pybind11_FOUND)
-        download_package(pybind11 2.5.0)
-    endif()
-endif()
-=======
-# function(download_package PACKAGE_NAME)
-#     set(EXT_PACKAGE_VERSION ${ARGV1})
-#     if(EXISTS ${LIB_CMAKE_DIR}/Find${PACKAGE_NAME}.cmake.in)
-#         configure_file(${LIB_CMAKE_DIR}/Find${PACKAGE_NAME}.cmake.in
-#             ${CMAKE_BINARY_DIR}/Find${PACKAGE_NAME}.cmake @ONLY)
-#     endif()
-#     configure_file(${LIB_CMAKE_DIR}/${PACKAGE_NAME}-CMakeLists.txt.in
-#         ${CMAKE_BINARY_DIR}/${PACKAGE_NAME}/CMakeLists.txt @ONLY)
-#     execute_process(COMMAND ${CMAKE_COMMAND} -G ${CMAKE_GENERATOR} .
-#         WORKING_DIRECTORY ${CMAKE_BINARY_DIR}/${PACKAGE_NAME})
-#     execute_process(COMMAND ${CMAKE_COMMAND} --build .
-#         WORKING_DIRECTORY ${CMAKE_BINARY_DIR}/${PACKAGE_NAME})
-# endfunction()
->>>>>>> 70035a7d
-
-# # Export for build tree
-# if(BUILD_CPP_REDIS)
-#     find_package(cpp_redis 4.3.1 QUIET)
-#     if(NOT cpp_redis_FOUND)
-#         download_package(cpp_redis 4.3.1)
-#         find_package(cpp_redis 4.3.1 REQUIRED)
-#     endif()
-#     target_link_libraries(${CTRL_UTILS_LIB} INTERFACE cpp_redis::cpp_redis)
-#     list(APPEND CTRL_UTILS_DEPENDENCIES "cpp_redis ${cpp_redis_VERSION} REQUIRED")
-# endif()
-
-<<<<<<< HEAD
-if(BUILD_CATCH2)
-    find_package(Catch2 2.11.3 QUIET)
-    if(NOT Catch2_FOUND)
-        download_package(Catch2 2.11.3)
-        add_library(Catch2 INTERFACE)
-        set(CATCH2_INCLUDE_DIR ${LIB_EXTERNAL_DIR}/Catch2.git/single_include)
-        target_include_directories(Catch2 INTERFACE
-            $<BUILD_INTERFACE:${CATCH2_INCLUDE_DIR}>
-            $<INSTALL_INTERFACE:${CMAKE_INSTALL_INCLUDEDIR}>
-        )
-        install(TARGETS Catch2
-            EXPORT Catch2Targets
-            ARCHIVE DESTINATION ${CMAKE_INSTALL_LIBDIR}
-            LIBRARY DESTINATION ${CMAKE_INSTALL_LIBDIR}
-            RUNTIME DESTINATION ${CMAKE_INSTALL_BINDIR}
-        )
-        install(EXPORT Catch2Targets
-            DESTINATION ${CMAKE_INSTALL_LIBDIR}/cmake/ctrl_utils
-            NAMESPACE Catch2::
-            FILE Catch2Targets.cmake
-        )
-        export(TARGETS Catch2
-            NAMESPACE Catch2::
-            FILE ${CMAKE_BINARY_DIR}/Catch2Targets.cmake)
-        install(DIRECTORY ${CATCH2_INCLUDE_DIR} DESTINATION ${CMAKE_INSTALL_INCLUDEDIR})
-    endif()
-    # list(APPEND CTRL_UTILS_DEPENDENCIES "Catch2 ${Catch2_VERSION} REQUIRED")
-endif()
-=======
-# if(BUILD_EIGEN)
-#     find_package(Eigen3 3.3.7 QUIET)
-#     if(NOT Eigen3_FOUND)
-#         download_package(Eigen3 3.3.7)
-#         find_package(Eigen3 3.3.7)
-#     endif()
-#     target_link_libraries(${CTRL_UTILS_LIB} INTERFACE Eigen3::Eigen)
-#     list(APPEND CTRL_UTILS_DEPENDENCIES "Eigen3 ${Eigen3_VERSION} REQUIRED")
-# endif()
-
-# if(BUILD_NLOHMANN_JSON)
-#     find_package(nlohmann_json 3.6.1 QUIET)
-#     if(NOT nlohmann_json_FOUND)
-#         download_package(nlohmann_json 3.6.1)
-#         find_package(nlohmann_json 3.6.1)
-#     endif()
-#     target_link_libraries(${CTRL_UTILS_LIB} INTERFACE nlohmann_json::nlohmann_json)
-#     list(APPEND CTRL_UTILS_DEPENDENCIES "nlohmann_json ${nlohmann_json_VERSION} REQUIRED")
-# endif()
-
-# if(BUILD_OPENCV)
-#     find_package(OpenCV 4.1.0 QUIET)
-#     if(NOT OpenCV_FOUND)
-#         download_package(OpenCV 4.1.0)
-#         find_package(OpenCV 4.1.0 REQUIRED)
-#     endif()
-#     target_link_libraries(${CTRL_UTILS_LIB} INTERFACE OpenCV::OpenCV)
-#     list(APPEND CTRL_UTILS_DEPENDENCIES "OpenCV ${OpenCV_VERSION} REQUIRED")
-# endif()
-
-# if(BUILD_PYBIND11)
-#     find_package(pybind11 2.3.0 QUIET)
-#     if(NOT pybind11_FOUND)
-#         download_package(pybind11 2.3.0)
-#     endif()
-# endif()
-
-# if(BUILD_YAML_CPP)
-#     find_package(yaml-cpp 0.6.3 QUIET)
-#     if(NOT yaml-cpp_FOUND)
-#         download_package(yaml-cpp 0.6.3)
-#         find_package(yaml-cpp 0.6.3 REQUIRED)
-#     elseif(NOT TARGET yaml-cpp::yaml-cpp)
-#         add_library(yaml-cpp::yaml-cpp INTERFACE IMPORTED)
-#         set_target_properties(yaml-cpp::yaml-cpp PROPERTIES
-#             INTERFACE_LINK_LIBRARIES yaml-cpp
-#             INTERFACE_INCLUDE_DIRECTORIES ${YAML_CPP_INCLUDE_DIR})
-#     endif()
-#     target_link_libraries(${CTRL_UTILS_LIB} INTERFACE yaml-cpp::yaml-cpp)
-#     list(APPEND CTRL_UTILS_DEPENDENCIES "yaml-cpp ${yaml-cpp_VERSION} REQUIRED")
-# endif()
-
-# if(BUILD_CATCH2)
-#     find_package(Catch2 2.11.3 QUIET)
-#     if(NOT Catch2_FOUND)
-#         download_package(Catch2 2.11.3)
-#         add_library(Catch2 INTERFACE)
-#         set(CATCH2_INCLUDE_DIR ${LIB_EXTERNAL_DIR}/Catch2.git/single_include)
-#         target_include_directories(Catch2 INTERFACE
-#             $<BUILD_INTERFACE:${CATCH2_INCLUDE_DIR}>
-#             $<INSTALL_INTERFACE:${CMAKE_INSTALL_INCLUDEDIR}>
-#         )
-#         install(TARGETS Catch2
-#             EXPORT Catch2Targets
-#             ARCHIVE DESTINATION ${CMAKE_INSTALL_LIBDIR}
-#             LIBRARY DESTINATION ${CMAKE_INSTALL_LIBDIR}
-#             RUNTIME DESTINATION ${CMAKE_INSTALL_BINDIR}
-#         )
-#         install(EXPORT Catch2Targets
-#             DESTINATION ${CMAKE_INSTALL_LIBDIR}/cmake/ctrl_utils
-#             NAMESPACE Catch2::
-#             FILE Catch2Targets.cmake
-#         )
-#         export(TARGETS Catch2
-#             NAMESPACE Catch2::
-#             FILE ${CMAKE_BINARY_DIR}/Catch2Targets.cmake)
-#         install(DIRECTORY ${CATCH2_INCLUDE_DIR} DESTINATION ${CMAKE_INSTALL_INCLUDEDIR})
-#     endif()
-#     list(APPEND CTRL_UTILS_DEPENDENCIES "Catch2 ${Catch2_VERSION}")
-# endif()
->>>>>>> 70035a7d
 
 # Set include directories
 target_include_directories(${CTRL_UTILS_LIB}
@@ -298,9 +97,9 @@
 )
 
 # Build Python wrapper
-# if(BUILD_PYTHON)
-#     add_subdirectory(${LIB_SOURCE_DIR}/python)
-# endif()
+if(CTRL_UTILS_BUILD_PYTHON)
+    add_subdirectory(${LIB_SOURCE_DIR}/python)
+endif()
 
 export(TARGETS ${CTRL_UTILS_LIB}
     NAMESPACE ${CTRL_UTILS_LIB}::
