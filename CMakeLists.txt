############################################################
# CMakeLists for the ctrl_utils library.
#
# Copyright 2018. All Rights Reserved.
#
# Created: May 7, 2018
# Authors: Toki Migimatsu
############################################################

# Require 3.11 to support setting INTERFACE_INCLUDE_DIRECTORIES on imported targets.
cmake_minimum_required(VERSION 3.11)

<<<<<<< HEAD
# Define project.
project(ctrl_utils
    VERSION 1.4.0
    DESCRIPTION "Utility library for robot control"
    LANGUAGES CXX
)
string(TOUPPER ${PROJECT_NAME} LIB_CMAKE_NAME)

# Include custom CMake utilities.
set(CTRL_UTILS_EXTERNAL_DIR "${PROJECT_SOURCE_DIR}/external" CACHE INTERNAL "")
include(cmake/ctrl_utils_add_subdirectory.cmake)
include(cmake/utils.cmake)

# Detect whether this project is built by itself or included as a subdirectory.
lib_dependent_option(${LIB_CMAKE_NAME}_MAIN_BUILD
    "Build ${PROJECT_NAME} as a main project."
    "CMAKE_PROJECT_NAME STREQUAL PROJECT_NAME"
)

# Generate a compilation database for autocompletion.
set(CMAKE_EXPORT_COMPILE_COMMANDS ON)

# Define CMake options.
lib_option(BUILD_DOCS "Build docs." OFF)
lib_option(BUILD_PYTHON "Build Python library." OFF)
lib_option(CLANG_TIDY "Perform clang-tidy checks." OFF)

# Set default build type to release.
if(NOT CMAKE_BUILD_TYPE AND NOT CMAKE_CONFIGURATION_TYPES)
    message(STATUS "Setting build type to 'Release' as none was specified.")
    set(CMAKE_BUILD_TYPE "Release" CACHE STRING "Choose the type of build." FORCE)
    set_property(CACHE CMAKE_BUILD_TYPE PROPERTY STRINGS "Debug" "Release" "MinSizeRel" "RelWithDebInfo")
endif()

# Set output directories.
if(${LIB_CMAKE_NAME}_MAIN_BUILD)
    set(CMAKE_RUNTIME_OUTPUT_DIRECTORY ${CMAKE_SOURCE_DIR}/bin)
    set(CMAKE_LIBRARY_OUTPUT_DIRECTORY ${CMAKE_SOURCE_DIR}/lib)
    set(CMAKE_ARCHIVE_OUTPUT_DIRECTORY ${CMAKE_SOURCE_DIR}/lib)
endif()

# Standardize install directories.
include(GNUInstallDirs)

# Build the library.
add_subdirectory(src)

# Build docs.
if(${LIB_CMAKE_NAME}_BUILD_DOCS)
    find_package(Doxygen)
    if(NOT Doxygen_FOUND)
        message(WARNING "Unable to find Doxygen for ${PROJECT_NAME} docs.")
    else()
        add_subdirectory(docs)
    endif()
endif()

# Build Python wrapper.
if(${LIB_CMAKE_NAME}_BUILD_PYTHON)
    add_subdirectory(python)
endif()





# if(DEFINED PROJECT_NAME)
#     set(IS_SUBPROJECT ON)
# endif()


# set(CTRL_UTILS_TARGETS ${CTRL_UTILS_LIB}Targets)
# set(CTRL_UTILS_CONFIG ${CTRL_UTILS_LIB}Config)
# set(CTRL_UTILS_CONFIG_INSTALL_DIR ${CMAKE_INSTALL_LIBDIR}/cmake/${CTRL_UTILS_LIB})

# # Install the headers
# install(DIRECTORY ${LIB_INCLUDE_DIR}/${CTRL_UTILS_LIB} DESTINATION ${CMAKE_INSTALL_INCLUDEDIR})

# # Export targets to Targets.cmake
# install(EXPORT ${CTRL_UTILS_TARGETS}
#     DESTINATION ${CTRL_UTILS_CONFIG_INSTALL_DIR}
#     NAMESPACE ${CTRL_UTILS_LIB}::
#     FILE ${CTRL_UTILS_TARGETS}.cmake
# )

# # Create ConfigVersion.cmake
# include(CMakePackageConfigHelpers)
# write_basic_package_version_file(${CMAKE_BINARY_DIR}/${CTRL_UTILS_CONFIG}Version.cmake
#     VERSION ${PROJECT_VERSION}
#     COMPATIBILITY SameMinorVersion
# )

# # Create Config.cmake
# configure_package_config_file(${LIB_CMAKE_DIR}/${CTRL_UTILS_CONFIG}.cmake.in
#     ${CMAKE_BINARY_DIR}/${CTRL_UTILS_CONFIG}.cmake
#     INSTALL_DESTINATION ${CTRL_UTILS_CONFIG_INSTALL_DIR})

# # Install config script files
# install(FILES
#     ${CMAKE_BINARY_DIR}/${CTRL_UTILS_CONFIG}.cmake
#     ${CMAKE_BINARY_DIR}/${CTRL_UTILS_CONFIG}Version.cmake
#     DESTINATION ${CTRL_UTILS_CONFIG_INSTALL_DIR}
# )

# export(TARGETS ${CTRL_UTILS_LIB}
#     NAMESPACE ${CTRL_UTILS_LIB}::
#     FILE ${CMAKE_BINARY_DIR}/${CTRL_UTILS_TARGETS}.cmake)

# # Register package in user registry
# export(PACKAGE ${CTRL_UTILS_LIB})
# endif()
=======
# Define project
project(ctrl_utils
    VERSION 1.4.0
    LANGUAGES CXX
)
string(TOUPPER ${PROJECT_NAME} LIB_CMAKE_NAME)

# Set directory variables.
set(LIB_SOURCE_DIR "${CMAKE_CURRENT_SOURCE_DIR}")
set(LIB_EXTERNAL_DIR "${LIB_SOURCE_DIR}/external")
set(ctrl_utils_EXTERNAL_DIR ${LIB_EXTERNAL_DIR} CACHE INTERNAL "")

# Include custom CMake utilities.
include(cmake/include_package.cmake)
include(cmake/utils.cmake)

# Detect whether this project is built by itself or included as a subdirectory.
lib_dependent_option(${LIB_CMAKE_NAME}_MAIN_BUILD
    "Build ${PROJECT_NAME} as a main project."
    "CMAKE_PROJECT_NAME STREQUAL PROJECT_NAME"
)

# Generate a compilation database for autocompletion.
set(CMAKE_EXPORT_COMPILE_COMMANDS ON)

# Define CMake options
lib_option(BUILD_DOCS "Build docs." OFF)
lib_option(BUILD_PYTHON "Build Python library" OFF)

# Set default build type to release.
if(NOT CMAKE_BUILD_TYPE AND NOT CMAKE_CONFIGURATION_TYPES)
    message(STATUS "Setting build type to 'Release' as none was specified.")
    set(CMAKE_BUILD_TYPE "Release" CACHE STRING "Choose the type of build." FORCE)
    set_property(CACHE CMAKE_BUILD_TYPE PROPERTY STRINGS "Debug" "Release" "MinSizeRel" "RelWithDebInfo")
endif()

# Set output directories.
if(${LIB_CMAKE_NAME}_MAIN_BUILD)
    set(CMAKE_RUNTIME_OUTPUT_DIRECTORY ${CMAKE_SOURCE_DIR}/bin)
    set(CMAKE_LIBRARY_OUTPUT_DIRECTORY ${CMAKE_SOURCE_DIR}/lib)
    set(CMAKE_ARCHIVE_OUTPUT_DIRECTORY ${CMAKE_SOURCE_DIR}/lib)
endif()

# Standardize install directories.
include(GNUInstallDirs)

# Build the library.
add_subdirectory(src)

# Build docs.
if(${LIB_CMAKE_NAME}_BUILD_DOCS)
    find_package(Doxygen)
    if(NOT Doxygen_FOUND)
        message(WARNING "Unable to find Doxygen for ${PROJECT_NAME} docs.")
    else()
        add_subdirectory(docs)
    endif()
endif()
>>>>>>> da05ffd3
<|MERGE_RESOLUTION|>--- conflicted
+++ resolved
@@ -10,8 +10,7 @@
 # Require 3.11 to support setting INTERFACE_INCLUDE_DIRECTORIES on imported targets.
 cmake_minimum_required(VERSION 3.11)
 
-<<<<<<< HEAD
-# Define project.
+# Define project
 project(ctrl_utils
     VERSION 1.4.0
     DESCRIPTION "Utility library for robot control"
@@ -19,8 +18,12 @@
 )
 string(TOUPPER ${PROJECT_NAME} LIB_CMAKE_NAME)
 
+# Set directory variables.
+set(LIB_SOURCE_DIR "${CMAKE_CURRENT_SOURCE_DIR}")
+set(LIB_EXTERNAL_DIR "${LIB_SOURCE_DIR}/external")
+set(CTRL_UTILS_EXTERNAL_DIR ${LIB_EXTERNAL_DIR} CACHE INTERNAL "")
+
 # Include custom CMake utilities.
-set(CTRL_UTILS_EXTERNAL_DIR "${PROJECT_SOURCE_DIR}/external" CACHE INTERNAL "")
 include(cmake/ctrl_utils_add_subdirectory.cmake)
 include(cmake/utils.cmake)
 
@@ -33,9 +36,9 @@
 # Generate a compilation database for autocompletion.
 set(CMAKE_EXPORT_COMPILE_COMMANDS ON)
 
-# Define CMake options.
+# Define CMake options
 lib_option(BUILD_DOCS "Build docs." OFF)
-lib_option(BUILD_PYTHON "Build Python library." OFF)
+lib_option(BUILD_PYTHON "Build Python library" OFF)
 lib_option(CLANG_TIDY "Perform clang-tidy checks." OFF)
 
 # Set default build type to release.
@@ -68,117 +71,7 @@
     endif()
 endif()
 
-# Build Python wrapper.
+# Build python wrapper.
 if(${LIB_CMAKE_NAME}_BUILD_PYTHON)
     add_subdirectory(python)
-endif()
-
-
-
-
-
-# if(DEFINED PROJECT_NAME)
-#     set(IS_SUBPROJECT ON)
-# endif()
-
-
-# set(CTRL_UTILS_TARGETS ${CTRL_UTILS_LIB}Targets)
-# set(CTRL_UTILS_CONFIG ${CTRL_UTILS_LIB}Config)
-# set(CTRL_UTILS_CONFIG_INSTALL_DIR ${CMAKE_INSTALL_LIBDIR}/cmake/${CTRL_UTILS_LIB})
-
-# # Install the headers
-# install(DIRECTORY ${LIB_INCLUDE_DIR}/${CTRL_UTILS_LIB} DESTINATION ${CMAKE_INSTALL_INCLUDEDIR})
-
-# # Export targets to Targets.cmake
-# install(EXPORT ${CTRL_UTILS_TARGETS}
-#     DESTINATION ${CTRL_UTILS_CONFIG_INSTALL_DIR}
-#     NAMESPACE ${CTRL_UTILS_LIB}::
-#     FILE ${CTRL_UTILS_TARGETS}.cmake
-# )
-
-# # Create ConfigVersion.cmake
-# include(CMakePackageConfigHelpers)
-# write_basic_package_version_file(${CMAKE_BINARY_DIR}/${CTRL_UTILS_CONFIG}Version.cmake
-#     VERSION ${PROJECT_VERSION}
-#     COMPATIBILITY SameMinorVersion
-# )
-
-# # Create Config.cmake
-# configure_package_config_file(${LIB_CMAKE_DIR}/${CTRL_UTILS_CONFIG}.cmake.in
-#     ${CMAKE_BINARY_DIR}/${CTRL_UTILS_CONFIG}.cmake
-#     INSTALL_DESTINATION ${CTRL_UTILS_CONFIG_INSTALL_DIR})
-
-# # Install config script files
-# install(FILES
-#     ${CMAKE_BINARY_DIR}/${CTRL_UTILS_CONFIG}.cmake
-#     ${CMAKE_BINARY_DIR}/${CTRL_UTILS_CONFIG}Version.cmake
-#     DESTINATION ${CTRL_UTILS_CONFIG_INSTALL_DIR}
-# )
-
-# export(TARGETS ${CTRL_UTILS_LIB}
-#     NAMESPACE ${CTRL_UTILS_LIB}::
-#     FILE ${CMAKE_BINARY_DIR}/${CTRL_UTILS_TARGETS}.cmake)
-
-# # Register package in user registry
-# export(PACKAGE ${CTRL_UTILS_LIB})
-# endif()
-=======
-# Define project
-project(ctrl_utils
-    VERSION 1.4.0
-    LANGUAGES CXX
-)
-string(TOUPPER ${PROJECT_NAME} LIB_CMAKE_NAME)
-
-# Set directory variables.
-set(LIB_SOURCE_DIR "${CMAKE_CURRENT_SOURCE_DIR}")
-set(LIB_EXTERNAL_DIR "${LIB_SOURCE_DIR}/external")
-set(ctrl_utils_EXTERNAL_DIR ${LIB_EXTERNAL_DIR} CACHE INTERNAL "")
-
-# Include custom CMake utilities.
-include(cmake/include_package.cmake)
-include(cmake/utils.cmake)
-
-# Detect whether this project is built by itself or included as a subdirectory.
-lib_dependent_option(${LIB_CMAKE_NAME}_MAIN_BUILD
-    "Build ${PROJECT_NAME} as a main project."
-    "CMAKE_PROJECT_NAME STREQUAL PROJECT_NAME"
-)
-
-# Generate a compilation database for autocompletion.
-set(CMAKE_EXPORT_COMPILE_COMMANDS ON)
-
-# Define CMake options
-lib_option(BUILD_DOCS "Build docs." OFF)
-lib_option(BUILD_PYTHON "Build Python library" OFF)
-
-# Set default build type to release.
-if(NOT CMAKE_BUILD_TYPE AND NOT CMAKE_CONFIGURATION_TYPES)
-    message(STATUS "Setting build type to 'Release' as none was specified.")
-    set(CMAKE_BUILD_TYPE "Release" CACHE STRING "Choose the type of build." FORCE)
-    set_property(CACHE CMAKE_BUILD_TYPE PROPERTY STRINGS "Debug" "Release" "MinSizeRel" "RelWithDebInfo")
-endif()
-
-# Set output directories.
-if(${LIB_CMAKE_NAME}_MAIN_BUILD)
-    set(CMAKE_RUNTIME_OUTPUT_DIRECTORY ${CMAKE_SOURCE_DIR}/bin)
-    set(CMAKE_LIBRARY_OUTPUT_DIRECTORY ${CMAKE_SOURCE_DIR}/lib)
-    set(CMAKE_ARCHIVE_OUTPUT_DIRECTORY ${CMAKE_SOURCE_DIR}/lib)
-endif()
-
-# Standardize install directories.
-include(GNUInstallDirs)
-
-# Build the library.
-add_subdirectory(src)
-
-# Build docs.
-if(${LIB_CMAKE_NAME}_BUILD_DOCS)
-    find_package(Doxygen)
-    if(NOT Doxygen_FOUND)
-        message(WARNING "Unable to find Doxygen for ${PROJECT_NAME} docs.")
-    else()
-        add_subdirectory(docs)
-    endif()
-endif()
->>>>>>> da05ffd3
+endif()